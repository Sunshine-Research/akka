--- conflicted
+++ resolved
@@ -45,16 +45,8 @@
   trait DownOperation[B] extends AbstractComposeImpl[B] with SyncSource {
     type Sink = SyncOperation[B]
 
-<<<<<<< HEAD
-    def handleRequestMore(n: Int): Effect = handleDownResult(downstreamHandler.handleRequestMore(n))
-    def handleCancel(): Effect = {
-      Thread.dumpStack()
-      handleDownResult(downstreamHandler.handleCancel())
-    }
-=======
     def handleRequestMore(n: Int): Effect = handleInternalSinkResult(sink.handleRequestMore(n))
     def handleCancel(): Effect = handleInternalSinkResult(sink.handleCancel())
->>>>>>> 400fcbb2
   }
 
   abstract class AbstractComposeImpl[T] extends SyncRunnable {
@@ -70,13 +62,8 @@
       val error: Throwable ⇒ Effect = BasicEffects.HandleErrorInSink(sink, _)
     }
     lazy val innerUpstream = new Upstream {
-<<<<<<< HEAD
-      val requestMore: Int ⇒ Effect = BasicEffects.RequestMoreFromSource(upstreamHandler, _)
-      def cancel: Effect = BasicEffects.CancelSource(upstreamHandler)
-=======
       val requestMore: Int ⇒ Effect = BasicEffects.RequestMoreFromSource(source, _)
       val cancel: Effect = BasicEffects.CancelSource(source)
->>>>>>> 400fcbb2
     }
     lazy val source: Source = sourceConstructor(innerDownstream)
     lazy val sink: Sink = sinkConstructor(innerUpstream)
