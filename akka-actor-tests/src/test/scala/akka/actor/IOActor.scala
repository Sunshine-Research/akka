/**
 * Copyright (C) 2009-2011 Scalable Solutions AB <http://scalablesolutions.se>
 */

package akka.actor

import org.scalatest.BeforeAndAfterEach

import akka.util.ByteString
import akka.util.cps._
import scala.util.continuations._
import akka.testkit._
import akka.dispatch.{ Await, Future }

object IOActorSpec {
  import IO._

  class SimpleEchoServer(host: String, port: Int, ioManager: ActorRef, started: TestLatch) extends Actor {

    import context.dispatcher
    implicit val timeout = context.system.settings.ActorTimeout

    override def preStart = {
      listen(ioManager, host, port)
      started.open()
    }

    def createWorker = context.actorOf(Props(new Actor with IO {
      def receiveIO = {
        case NewClient(server) ⇒
          val socket = server.accept()
          loopC {
            val bytes = socket.read()
            socket write bytes
          }
      }
    }))

    def receive = {
      case msg: NewClient ⇒
        createWorker forward msg
    }

  }

  class SimpleEchoClient(host: String, port: Int, ioManager: ActorRef) extends Actor with IO {

    lazy val socket: SocketHandle = connect(ioManager, host, port)(reader)
    lazy val reader: ActorRef = context.actorOf(Props({
      new Actor with IO {
        def receiveIO = {
          case length: Int ⇒
            val bytes = socket.read(length)
            sender ! bytes
        }
      }
    }))

    def receiveIO = {
      case bytes: ByteString ⇒
        socket write bytes
        reader forward bytes.length
    }
  }

  // Basic Redis-style protocol
  class KVStore(host: String, port: Int, ioManager: ActorRef, started: TestLatch) extends Actor {

    import context.dispatcher
    implicit val timeout = context.system.settings.ActorTimeout

    var kvs: Map[String, ByteString] = Map.empty

    override def preStart = {
      listen(ioManager, host, port)
      started.open()
    }

    def createWorker = context.actorOf(Props(new Actor with IO {
      def receiveIO = {
        case NewClient(server) ⇒
          val socket = server.accept()
          loopC {
            val cmd = socket.read(ByteString("\r\n")).utf8String
            val result = matchC(cmd.split(' ')) {
              case Array("SET", key, length) ⇒
                val value = socket read length.toInt
                server.owner ? (('set, key, value)) map ((x: Any) ⇒ ByteString("+OK\r\n"))
              case Array("GET", key) ⇒
                server.owner ? (('get, key)) map {
                  case Some(b: ByteString) ⇒ ByteString("$" + b.length + "\r\n") ++ b
                  case None                ⇒ ByteString("$-1\r\n")
                }
              case Array("GETALL") ⇒
                server.owner ? 'getall map {
                  case m: Map[_, _] ⇒
                    (ByteString("*" + (m.size * 2) + "\r\n") /: m) {
                      case (result, (k: String, v: ByteString)) ⇒
                        val kBytes = ByteString(k)
                        result ++ ByteString("$" + kBytes.length + "\r\n") ++ kBytes ++ ByteString("$" + v.length + "\r\n") ++ v
                    }
                }
            }
            result recover {
              case e ⇒ ByteString("-" + e.getClass.toString + "\r\n")
            } foreach { bytes ⇒
              socket write bytes
            }
          }
      }
    }))

    def receive = {
      case msg: NewClient ⇒ createWorker forward msg
      case ('set, key: String, value: ByteString) ⇒
        kvs += (key -> value)
        sender.tell((), self)
      case ('get, key: String) ⇒ sender.tell(kvs.get(key), self)
      case 'getall             ⇒ sender.tell(kvs, self)
    }

  }

  class KVClient(host: String, port: Int, ioManager: ActorRef) extends Actor with IO {

    import context.dispatcher
    implicit val timeout = context.system.settings.ActorTimeout

    var socket: SocketHandle = _

    override def preStart {
      socket = connect(ioManager, host, port)
    }

    def reply(msg: Any) = sender.tell(msg, self)

    def receiveIO = {
      case ('set, key: String, value: ByteString) ⇒
        socket write (ByteString("SET " + key + " " + value.length + "\r\n") ++ value)
        reply(readResult)

      case ('get, key: String) ⇒
        socket write ByteString("GET " + key + "\r\n")
        reply(readResult)

      case 'getall ⇒
        socket write ByteString("GETALL\r\n")
        reply(readResult)
    }

    def readResult = {
      val resultType = socket.read(1).utf8String
      resultType match {
        case "+" ⇒ socket.read(ByteString("\r\n")).utf8String
        case "-" ⇒ sys error socket.read(ByteString("\r\n")).utf8String
        case "$" ⇒
          val length = socket.read(ByteString("\r\n")).utf8String
          socket.read(length.toInt)
        case "*" ⇒
          val count = socket.read(ByteString("\r\n")).utf8String
          var result: Map[String, ByteString] = Map.empty
          repeatC(count.toInt / 2) {
            val k = readBytes
            val v = readBytes
            result += (k.utf8String -> v)
          }
          result
        case _ ⇒ sys error "Unexpected response"
      }
    }

    def readBytes = {
      val resultType = socket.read(1).utf8String
      if (resultType != "$") sys error "Unexpected response"
      val length = socket.read(ByteString("\r\n")).utf8String
      socket.read(length.toInt)
    }
  }

}

@org.junit.runner.RunWith(classOf[org.scalatest.junit.JUnitRunner])
class IOActorSpec extends AkkaSpec with BeforeAndAfterEach with DefaultTimeout {
  import IOActorSpec._

  "an IO Actor" must {
    "run echo server" in {
      val started = TestLatch(1)
      val ioManager = system.actorOf(Props(new IOManager(2))) // teeny tiny buffer
      val server = system.actorOf(Props(new SimpleEchoServer("localhost", 8064, ioManager, started)))
      started.await
      val client = system.actorOf(Props(new SimpleEchoClient("localhost", 8064, ioManager)))
      val f1 = client ? ByteString("Hello World!1")
      val f2 = client ? ByteString("Hello World!2")
      val f3 = client ? ByteString("Hello World!3")
<<<<<<< HEAD
      f1.get must equal(ByteString("Hello World!1"))
      f2.get must equal(ByteString("Hello World!2"))
      f3.get must equal(ByteString("Hello World!3"))
      system.stop(client)
      system.stop(server)
      system.stop(ioManager)
=======
      Await.result(f1, timeout.duration) must equal(ByteString("Hello World!1"))
      Await.result(f2, timeout.duration) must equal(ByteString("Hello World!2"))
      Await.result(f3, timeout.duration) must equal(ByteString("Hello World!3"))
      client.stop
      server.stop
      ioManager.stop
>>>>>>> 0af92f24
    }

    "run echo server under high load" in {
      val started = TestLatch(1)
      val ioManager = system.actorOf(Props(new IOManager()))
      val server = system.actorOf(Props(new SimpleEchoServer("localhost", 8065, ioManager, started)))
      started.await
      val client = system.actorOf(Props(new SimpleEchoClient("localhost", 8065, ioManager)))
      val list = List.range(0, 1000)
      val f = Future.traverse(list)(i ⇒ client ? ByteString(i.toString))
<<<<<<< HEAD
      assert(f.get.size === 1000)
      system.stop(client)
      system.stop(server)
      system.stop(ioManager)
=======
      assert(Await.result(f, timeout.duration).size === 1000)
      client.stop
      server.stop
      ioManager.stop
>>>>>>> 0af92f24
    }

    "run echo server under high load with small buffer" in {
      val started = TestLatch(1)
      val ioManager = system.actorOf(Props(new IOManager(2)))
      val server = system.actorOf(Props(new SimpleEchoServer("localhost", 8066, ioManager, started)))
      started.await
      val client = system.actorOf(Props(new SimpleEchoClient("localhost", 8066, ioManager)))
      val list = List.range(0, 1000)
      val f = Future.traverse(list)(i ⇒ client ? ByteString(i.toString))
<<<<<<< HEAD
      assert(f.get.size === 1000)
      system.stop(client)
      system.stop(server)
      system.stop(ioManager)
=======
      assert(Await.result(f, timeout.duration).size === 1000)
      client.stop
      server.stop
      ioManager.stop
>>>>>>> 0af92f24
    }

    "run key-value store" in {
      val started = TestLatch(1)
      val ioManager = system.actorOf(Props(new IOManager(2))) // teeny tiny buffer
      val server = system.actorOf(Props(new KVStore("localhost", 8067, ioManager, started)))
      started.await
      val client1 = system.actorOf(Props(new KVClient("localhost", 8067, ioManager)))
      val client2 = system.actorOf(Props(new KVClient("localhost", 8067, ioManager)))
      val f1 = client1 ? (('set, "hello", ByteString("World")))
      val f2 = client1 ? (('set, "test", ByteString("No one will read me")))
      val f3 = client1 ? (('get, "hello"))
      Await.ready(f2, timeout.duration)
      val f4 = client2 ? (('set, "test", ByteString("I'm a test!")))
      Await.ready(f4, timeout.duration)
      val f5 = client1 ? (('get, "test"))
      val f6 = client2 ? 'getall
<<<<<<< HEAD
      f1.get must equal("OK")
      f2.get must equal("OK")
      f3.get must equal(ByteString("World"))
      f4.get must equal("OK")
      f5.get must equal(ByteString("I'm a test!"))
      f6.get must equal(Map("hello" -> ByteString("World"), "test" -> ByteString("I'm a test!")))
      system.stop(client1)
      system.stop(client2)
      system.stop(server)
      system.stop(ioManager)
=======
      Await.result(f1, timeout.duration) must equal("OK")
      Await.result(f2, timeout.duration) must equal("OK")
      Await.result(f3, timeout.duration) must equal(ByteString("World"))
      Await.result(f4, timeout.duration) must equal("OK")
      Await.result(f5, timeout.duration) must equal(ByteString("I'm a test!"))
      Await.result(f6, timeout.duration) must equal(Map("hello" -> ByteString("World"), "test" -> ByteString("I'm a test!")))
      client1.stop
      client2.stop
      server.stop
      ioManager.stop
>>>>>>> 0af92f24
    }
  }

}<|MERGE_RESOLUTION|>--- conflicted
+++ resolved
@@ -193,21 +193,12 @@
       val f1 = client ? ByteString("Hello World!1")
       val f2 = client ? ByteString("Hello World!2")
       val f3 = client ? ByteString("Hello World!3")
-<<<<<<< HEAD
-      f1.get must equal(ByteString("Hello World!1"))
-      f2.get must equal(ByteString("Hello World!2"))
-      f3.get must equal(ByteString("Hello World!3"))
-      system.stop(client)
-      system.stop(server)
-      system.stop(ioManager)
-=======
       Await.result(f1, timeout.duration) must equal(ByteString("Hello World!1"))
       Await.result(f2, timeout.duration) must equal(ByteString("Hello World!2"))
       Await.result(f3, timeout.duration) must equal(ByteString("Hello World!3"))
-      client.stop
-      server.stop
-      ioManager.stop
->>>>>>> 0af92f24
+      system.stop(client)
+      system.stop(server)
+      system.stop(ioManager)
     }
 
     "run echo server under high load" in {
@@ -218,17 +209,10 @@
       val client = system.actorOf(Props(new SimpleEchoClient("localhost", 8065, ioManager)))
       val list = List.range(0, 1000)
       val f = Future.traverse(list)(i ⇒ client ? ByteString(i.toString))
-<<<<<<< HEAD
-      assert(f.get.size === 1000)
+      assert(Await.result(f, timeout.duration).size === 1000)
       system.stop(client)
       system.stop(server)
       system.stop(ioManager)
-=======
-      assert(Await.result(f, timeout.duration).size === 1000)
-      client.stop
-      server.stop
-      ioManager.stop
->>>>>>> 0af92f24
     }
 
     "run echo server under high load with small buffer" in {
@@ -239,17 +223,10 @@
       val client = system.actorOf(Props(new SimpleEchoClient("localhost", 8066, ioManager)))
       val list = List.range(0, 1000)
       val f = Future.traverse(list)(i ⇒ client ? ByteString(i.toString))
-<<<<<<< HEAD
-      assert(f.get.size === 1000)
+      assert(Await.result(f, timeout.duration).size === 1000)
       system.stop(client)
       system.stop(server)
       system.stop(ioManager)
-=======
-      assert(Await.result(f, timeout.duration).size === 1000)
-      client.stop
-      server.stop
-      ioManager.stop
->>>>>>> 0af92f24
     }
 
     "run key-value store" in {
@@ -267,29 +244,16 @@
       Await.ready(f4, timeout.duration)
       val f5 = client1 ? (('get, "test"))
       val f6 = client2 ? 'getall
-<<<<<<< HEAD
-      f1.get must equal("OK")
-      f2.get must equal("OK")
-      f3.get must equal(ByteString("World"))
-      f4.get must equal("OK")
-      f5.get must equal(ByteString("I'm a test!"))
-      f6.get must equal(Map("hello" -> ByteString("World"), "test" -> ByteString("I'm a test!")))
-      system.stop(client1)
-      system.stop(client2)
-      system.stop(server)
-      system.stop(ioManager)
-=======
       Await.result(f1, timeout.duration) must equal("OK")
       Await.result(f2, timeout.duration) must equal("OK")
       Await.result(f3, timeout.duration) must equal(ByteString("World"))
       Await.result(f4, timeout.duration) must equal("OK")
       Await.result(f5, timeout.duration) must equal(ByteString("I'm a test!"))
       Await.result(f6, timeout.duration) must equal(Map("hello" -> ByteString("World"), "test" -> ByteString("I'm a test!")))
-      client1.stop
-      client2.stop
-      server.stop
-      ioManager.stop
->>>>>>> 0af92f24
+      system.stop(client1)
+      system.stop(client2)
+      system.stop(server)
+      system.stop(ioManager)
     }
   }
 
