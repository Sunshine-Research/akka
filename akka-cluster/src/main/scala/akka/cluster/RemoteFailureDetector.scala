/**
 * Copyright (C) 2009-2011 Typesafe Inc. <http://www.typesafe.com>
 */

package akka.cluster

import akka.actor.{ newUuid, Actor, ActorRef, Props, LocalActorRef }
import akka.actor.Actor._
import akka.cluster._
import akka.routing._
import akka.event.EventHandler
import akka.dispatch.{ Dispatchers, Future, PinnedDispatcher }
import akka.util.{ ListenerManagement, Duration }

import scala.collection.immutable.Map
import scala.collection.mutable
import scala.annotation.tailrec

import java.net.InetSocketAddress
import java.util.concurrent.atomic.AtomicReference
import System.{ currentTimeMillis ⇒ newTimestamp }

/**
 * Holds error event channel Actor instance and provides API for channel listener management.
 */
object RemoteFailureDetector {

  private sealed trait RemoteFailureDetectorChannelEvent

  private case class Register(listener: RemoteFailureListener, connectionAddress: InetSocketAddress)
    extends RemoteFailureDetectorChannelEvent

  private case class Unregister(listener: RemoteFailureListener, connectionAddress: InetSocketAddress)
    extends RemoteFailureDetectorChannelEvent

<<<<<<< HEAD
  private[akka] val registry = new LocalActorRef(Props[Registry].copy(dispatcher = new PinnedDispatcher()), newUuid.toString, systemService = true)
=======
  private[akka] val channel = actorOf(Props(new Channel).copy(dispatcher = new PinnedDispatcher(), localOnly = true))
>>>>>>> abf3e6e5

  def register(listener: RemoteFailureListener, connectionAddress: InetSocketAddress) =
    channel ! Register(listener, connectionAddress)

  def unregister(listener: RemoteFailureListener, connectionAddress: InetSocketAddress) =
    channel ! Unregister(listener, connectionAddress)

  private class Channel extends Actor {

    val listeners = new mutable.HashMap[InetSocketAddress, mutable.Set[RemoteFailureListener]]() {
      override def default(k: InetSocketAddress) = mutable.Set.empty[RemoteFailureListener]
    }

    def receive = {
      case event: RemoteClientLifeCycleEvent ⇒
        listeners(event.remoteAddress) foreach (_ notify event)

      case event: RemoteServerLifeCycleEvent ⇒ // FIXME handle RemoteServerLifeCycleEvent

      case Register(listener, connectionAddress) ⇒
        listeners(connectionAddress) += listener

      case Unregister(listener, connectionAddress) ⇒
        listeners(connectionAddress) -= listener

      case _ ⇒ //ignore other
    }
  }
}

/**
 * Base class for remote failure detection management.
 */
abstract class RemoteFailureDetectorBase(initialConnections: Map[InetSocketAddress, ActorRef])
  extends FailureDetector
  with RemoteFailureListener {

  import ClusterActorRef._

  type T <: AnyRef

  protected case class State(
    version: Long,
    connections: Map[InetSocketAddress, ActorRef],
    meta: T = null.asInstanceOf[T])
    extends VersionedIterable[ActorRef] {
    def iterable: Iterable[ActorRef] = connections.values
  }

  protected val state: AtomicReference[State] = {
    val ref = new AtomicReference[State]
    ref set newState()
    ref
  }

  /**
   * State factory. To be defined by subclass that wants to add extra info in the 'meta: Option[T]' field.
   */
  protected def newState(): State

  /**
   * Returns true if the 'connection' is considered available.
   *
   * To be implemented by subclass.
   */
  def isAvailable(connectionAddress: InetSocketAddress): Boolean

  /**
   * Records a successful connection.
   *
   * To be implemented by subclass.
   */
  def recordSuccess(connectionAddress: InetSocketAddress, timestamp: Long)

  /**
   * Records a failed connection.
   *
   * To be implemented by subclass.
   */
  def recordFailure(connectionAddress: InetSocketAddress, timestamp: Long)

  def version: Long = state.get.version

  def versionedIterable = state.get

  def size: Int = state.get.connections.size

  def connections: Map[InetSocketAddress, ActorRef] = state.get.connections

  def stopAll() {
    state.get.iterable foreach (_.stop()) // shut down all remote connections
  }

  @tailrec
  final def failOver(from: InetSocketAddress, to: InetSocketAddress) {
    EventHandler.debug(this, "ClusterActorRef failover from [%s] to [%s]".format(from, to))

    val oldState = state.get
    var changed = false

    val newMap = oldState.connections map {
      case (`from`, actorRef) ⇒
        changed = true
        //actorRef.stop()
        (to, createRemoteActorRef(actorRef.address, to))
      case other ⇒ other
    }

    if (changed) {
      //there was a state change, so we are now going to update the state.
      val newState = oldState copy (version = oldState.version + 1, connections = newMap)

      //if we are not able to update, the state, we are going to try again.
      if (!state.compareAndSet(oldState, newState)) failOver(from, to)
    }
  }

  @tailrec
  final def remove(faultyConnection: ActorRef) {
    EventHandler.debug(this, "ClusterActorRef remove [%s]".format(faultyConnection.uuid))

    val oldState = state.get()
    var changed = false

    //remote the faultyConnection from the clustered-connections.
    var newConnections = Map.empty[InetSocketAddress, ActorRef]
    oldState.connections.keys foreach { address ⇒
      val actorRef: ActorRef = oldState.connections.get(address).get
      if (actorRef ne faultyConnection) {
        newConnections = newConnections + ((address, actorRef))
      } else {
        changed = true
      }
    }

    if (changed) {
      //one or more occurrances of the actorRef were removed, so we need to update the state.
      val newState = oldState copy (version = oldState.version + 1, connections = newConnections)

      //if we are not able to update the state, we just try again.
      if (!state.compareAndSet(oldState, newState)) remove(faultyConnection)
    }
  }
}

/**
 * Simple failure detector that removes the failing connection permanently on first error.
 */
class RemoveConnectionOnFirstFailureRemoteFailureDetector(
  initialConnections: Map[InetSocketAddress, ActorRef])
  extends RemoteFailureDetectorBase(initialConnections) {

  protected def newState() = State(Long.MinValue, initialConnections)

  def isAvailable(connectionAddress: InetSocketAddress): Boolean = connections.get(connectionAddress).isDefined

  def recordSuccess(connectionAddress: InetSocketAddress, timestamp: Long) {}

  def recordFailure(connectionAddress: InetSocketAddress, timestamp: Long) {}

  override def remoteClientWriteFailed(
    request: AnyRef, cause: Throwable, client: RemoteClientModule, connectionAddress: InetSocketAddress) {
    removeConnection(connectionAddress)
  }

  override def remoteClientError(cause: Throwable, client: RemoteClientModule, connectionAddress: InetSocketAddress) {
    removeConnection(connectionAddress)
  }

  override def remoteClientDisconnected(client: RemoteClientModule, connectionAddress: InetSocketAddress) {
    removeConnection(connectionAddress)
  }

  override def remoteClientShutdown(client: RemoteClientModule, connectionAddress: InetSocketAddress) {
    removeConnection(connectionAddress)
  }

  private def removeConnection(connectionAddress: InetSocketAddress) =
    connections.get(connectionAddress) foreach { conn ⇒ remove(conn) }
}

/**
 * Failure detector that bans the failing connection for 'timeToBan: Duration' and will try to use the connection
 * again after the ban period have expired.
 */
class BannagePeriodFailureDetector(
  initialConnections: Map[InetSocketAddress, ActorRef],
  timeToBan: Duration)
  extends RemoteFailureDetectorBase(initialConnections) {

  // FIXME considering adding a Scheduler event to notify the BannagePeriodFailureDetector unban the banned connection after the timeToBan have exprired

  type T = Map[InetSocketAddress, BannedConnection]

  case class BannedConnection(bannedSince: Long, connection: ActorRef)

  val timeToBanInMillis = timeToBan.toMillis

  protected def newState() =
    State(Long.MinValue, initialConnections, Map.empty[InetSocketAddress, BannedConnection])

  private def removeConnection(connectionAddress: InetSocketAddress) =
    connections.get(connectionAddress) foreach { conn ⇒ remove(conn) }

  // ===================================================================================
  // FailureDetector callbacks
  // ===================================================================================

  def isAvailable(connectionAddress: InetSocketAddress): Boolean = connections.get(connectionAddress).isDefined

  @tailrec
  final def recordSuccess(connectionAddress: InetSocketAddress, timestamp: Long) {
    val oldState = state.get
    val bannedConnection = oldState.meta.get(connectionAddress)

    if (bannedConnection.isDefined) {
      val BannedConnection(bannedSince, connection) = bannedConnection.get
      val currentlyBannedFor = newTimestamp - bannedSince

      if (currentlyBannedFor > timeToBanInMillis) {
        // ban time has expired - add connection to available connections
        val newConnections = oldState.connections + (connectionAddress -> connection)
        val newBannedConnections = oldState.meta - connectionAddress

        val newState = oldState copy (version = oldState.version + 1,
          connections = newConnections,
          meta = newBannedConnections)

        if (!state.compareAndSet(oldState, newState)) recordSuccess(connectionAddress, timestamp)
      }
    }
  }

  @tailrec
  final def recordFailure(connectionAddress: InetSocketAddress, timestamp: Long) {
    val oldState = state.get
    val connection = oldState.connections.get(connectionAddress)

    if (connection.isDefined) {
      val newConnections = oldState.connections - connectionAddress
      val bannedConnection = BannedConnection(timestamp, connection.get)
      val newBannedConnections = oldState.meta + (connectionAddress -> bannedConnection)

      val newState = oldState copy (version = oldState.version + 1,
        connections = newConnections,
        meta = newBannedConnections)

      if (!state.compareAndSet(oldState, newState)) recordFailure(connectionAddress, timestamp)
    }
  }

  // ===================================================================================
  // RemoteFailureListener callbacks
  // ===================================================================================

  override def remoteClientStarted(client: RemoteClientModule, connectionAddress: InetSocketAddress) {
    recordSuccess(connectionAddress, newTimestamp)
  }

  override def remoteClientConnected(client: RemoteClientModule, connectionAddress: InetSocketAddress) {
    recordSuccess(connectionAddress, newTimestamp)
  }

  override def remoteClientWriteFailed(
    request: AnyRef, cause: Throwable, client: RemoteClientModule, connectionAddress: InetSocketAddress) {
    recordFailure(connectionAddress, newTimestamp)
  }

  override def remoteClientError(cause: Throwable, client: RemoteClientModule, connectionAddress: InetSocketAddress) {
    recordFailure(connectionAddress, newTimestamp)
  }

  override def remoteClientDisconnected(client: RemoteClientModule, connectionAddress: InetSocketAddress) {
    recordFailure(connectionAddress, newTimestamp)
  }

  override def remoteClientShutdown(client: RemoteClientModule, connectionAddress: InetSocketAddress) {
    recordFailure(connectionAddress, newTimestamp)
  }
}

/**
 * Failure detector that uses the Circuit Breaker pattern to detect and recover from failing connections.
 *
 * class CircuitBreakerRemoteFailureListener(initialConnections: Map[InetSocketAddress, ActorRef])
 * extends RemoteFailureDetectorBase(initialConnections) {
 *
 * def newState() = State(Long.MinValue, initialConnections, None)
 *
 * def isAvailable(connectionAddress: InetSocketAddress): Boolean = connections.get(connectionAddress).isDefined
 *
 * def recordSuccess(connectionAddress: InetSocketAddress, timestamp: Long) {}
 *
 * def recordFailure(connectionAddress: InetSocketAddress, timestamp: Long) {}
 *
 * // FIXME implement CircuitBreakerRemoteFailureListener
 * }
 */

/**
 * Base trait for remote failure event listener.
 */
trait RemoteFailureListener {

  final private[akka] def notify(event: RemoteLifeCycleEvent) = event match {
    case RemoteClientStarted(client, connectionAddress) ⇒
      remoteClientStarted(client, connectionAddress)

    case RemoteClientConnected(client, connectionAddress) ⇒
      remoteClientConnected(client, connectionAddress)

    case RemoteClientWriteFailed(request, cause, client, connectionAddress) ⇒
      remoteClientWriteFailed(request, cause, client, connectionAddress)

    case RemoteClientError(cause, client, connectionAddress) ⇒
      remoteClientError(cause, client, connectionAddress)

    case RemoteClientDisconnected(client, connectionAddress) ⇒
      remoteClientDisconnected(client, connectionAddress)

    case RemoteClientShutdown(client, connectionAddress) ⇒
      remoteClientShutdown(client, connectionAddress)

    case RemoteServerWriteFailed(request, cause, server, clientAddress) ⇒
      remoteServerWriteFailed(request, cause, server, clientAddress)

    case RemoteServerError(cause, server) ⇒
      remoteServerError(cause, server)

    case RemoteServerShutdown(server) ⇒
      remoteServerShutdown(server)
  }

  def remoteClientStarted(client: RemoteClientModule, connectionAddress: InetSocketAddress) {}

  def remoteClientConnected(client: RemoteClientModule, connectionAddress: InetSocketAddress) {}

  def remoteClientWriteFailed(
    request: AnyRef, cause: Throwable, client: RemoteClientModule, connectionAddress: InetSocketAddress) {}

  def remoteClientError(cause: Throwable, client: RemoteClientModule, connectionAddress: InetSocketAddress) {}

  def remoteClientDisconnected(client: RemoteClientModule, connectionAddress: InetSocketAddress) {}

  def remoteClientShutdown(client: RemoteClientModule, connectionAddress: InetSocketAddress) {}

  def remoteServerWriteFailed(
    request: AnyRef, cause: Throwable, server: RemoteServerModule, clientAddress: Option[InetSocketAddress]) {}

  def remoteServerError(cause: Throwable, server: RemoteServerModule) {}

  def remoteServerShutdown(server: RemoteServerModule) {}
}<|MERGE_RESOLUTION|>--- conflicted
+++ resolved
@@ -33,11 +33,7 @@
   private case class Unregister(listener: RemoteFailureListener, connectionAddress: InetSocketAddress)
     extends RemoteFailureDetectorChannelEvent
 
-<<<<<<< HEAD
-  private[akka] val registry = new LocalActorRef(Props[Registry].copy(dispatcher = new PinnedDispatcher()), newUuid.toString, systemService = true)
-=======
-  private[akka] val channel = actorOf(Props(new Channel).copy(dispatcher = new PinnedDispatcher(), localOnly = true))
->>>>>>> abf3e6e5
+  private[akka] val channel = new LocalActorRef(Props[Channel].copy(dispatcher = new PinnedDispatcher()), newUuid.toString, systemService = true)
 
   def register(listener: RemoteFailureListener, connectionAddress: InetSocketAddress) =
     channel ! Register(listener, connectionAddress)
